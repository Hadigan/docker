--- conflicted
+++ resolved
@@ -1,526 +1,5 @@
 package docker
 
-<<<<<<< HEAD
-import (
-	"bytes"
-	"crypto/sha256"
-	"encoding/hex"
-	"errors"
-	"fmt"
-	"github.com/dotcloud/docker/term"
-	"index/suffixarray"
-	"io"
-	"io/ioutil"
-	"net/http"
-	"os"
-	"os/exec"
-	"os/signal"
-	"path/filepath"
-	"runtime"
-	_ "strconv"
-	"strings"
-	"sync"
-	"time"
-)
-
-// Go is a basic promise implementation: it wraps calls a function in a goroutine,
-// and returns a channel which will later return the function's return value.
-func Go(f func() error) chan error {
-	ch := make(chan error)
-	go func() {
-		ch <- f()
-	}()
-	return ch
-}
-
-// Request a given URL and return an io.Reader
-func Download(url string, stderr io.Writer) (*http.Response, error) {
-	var resp *http.Response
-	var err error = nil
-	if resp, err = http.Get(url); err != nil {
-		return nil, err
-	}
-	if resp.StatusCode >= 400 {
-		return nil, errors.New("Got HTTP status code >= 400: " + resp.Status)
-	}
-	return resp, nil
-}
-
-// Debug function, if the debug flag is set, then display. Do nothing otherwise
-// If Docker is in damon mode, also send the debug info on the socket
-func Debugf(format string, a ...interface{}) {
-	if os.Getenv("DEBUG") != "" {
-
-		// Retrieve the stack infos
-		_, file, line, ok := runtime.Caller(1)
-		if !ok {
-			file = "<unknown>"
-			line = -1
-		} else {
-			file = file[strings.LastIndex(file, "/")+1:]
-		}
-
-		fmt.Fprintf(os.Stderr, fmt.Sprintf("[debug] %s:%d %s\n", file, line, format), a...)
-	}
-}
-
-// Reader with progress bar
-type progressReader struct {
-	reader       io.ReadCloser // Stream to read from
-	output       io.Writer     // Where to send progress bar to
-	readTotal    int           // Expected stream length (bytes)
-	readProgress int           // How much has been read so far (bytes)
-	lastUpdate   int           // How many bytes read at least update
-	template     string        // Template to print. Default "%v/%v (%v)"
-}
-
-func (r *progressReader) Read(p []byte) (n int, err error) {
-	read, err := io.ReadCloser(r.reader).Read(p)
-	r.readProgress += read
-
-	updateEvery := 4096
-	if r.readTotal > 0 {
-		// Only update progress for every 1% read
-		if increment := int(0.01 * float64(r.readTotal)); increment > updateEvery {
-			updateEvery = increment
-		}
-	}
-	if r.readProgress-r.lastUpdate > updateEvery || err != nil {
-		if r.readTotal > 0 {
-			fmt.Fprintf(r.output, r.template+"\r", r.readProgress, r.readTotal, fmt.Sprintf("%.0f%%", float64(r.readProgress)/float64(r.readTotal)*100))
-		} else {
-			fmt.Fprintf(r.output, r.template+"\r", r.readProgress, "?", "n/a")
-		}
-		r.lastUpdate = r.readProgress
-	}
-	// Send newline when complete
-	if err != nil {
-		fmt.Fprintf(r.output, "\n")
-	}
-
-	return read, err
-}
-func (r *progressReader) Close() error {
-	return io.ReadCloser(r.reader).Close()
-}
-func ProgressReader(r io.ReadCloser, size int, output io.Writer, template string) *progressReader {
-	if template == "" {
-		template = "%v/%v (%v)"
-	}
-	return &progressReader{r, output, size, 0, 0, template}
-}
-
-// HumanDuration returns a human-readable approximation of a duration
-// (eg. "About a minute", "4 hours ago", etc.)
-func HumanDuration(d time.Duration) string {
-	if seconds := int(d.Seconds()); seconds < 1 {
-		return "Less than a second"
-	} else if seconds < 60 {
-		return fmt.Sprintf("%d seconds", seconds)
-	} else if minutes := int(d.Minutes()); minutes == 1 {
-		return "About a minute"
-	} else if minutes < 60 {
-		return fmt.Sprintf("%d minutes", minutes)
-	} else if hours := int(d.Hours()); hours == 1 {
-		return "About an hour"
-	} else if hours < 48 {
-		return fmt.Sprintf("%d hours", hours)
-	} else if hours < 24*7*2 {
-		return fmt.Sprintf("%d days", hours/24)
-	} else if hours < 24*30*3 {
-		return fmt.Sprintf("%d weeks", hours/24/7)
-	} else if hours < 24*365*2 {
-		return fmt.Sprintf("%d months", hours/24/30)
-	}
-	return fmt.Sprintf("%d years", d.Hours()/24/365)
-}
-
-// HumanSize returns a human-readabla approximation of a size
-// (eg. "44K", "17M")
-func HumanSize(size int64) string {
-	i := 0
-	var sizef float64
-	sizef = float64(size)
-	units := []string{"B", "kB", "MB", "GB", "TB", "PB", "EB", "ZB", "YB"}
-	for sizef > 1024.0 {
-		sizef = sizef / 1024.0
-		i++
-	}
-	return fmt.Sprintf("%.*f %s", i, sizef, units[i])
-	// sprintf(buf, "%.*f %s", i, size, units[i]);
-	// if size/1024/1024 > 1000 {
-	// 	return strconv.FormatFloat((float64)(size/1024/1024), 'f', 2, 32) + "G"
-	// }
-	// if size/1024 > 1024 {
-	// 	return strconv.FormatInt(size/1024/1024, 10) + "M"
-	// }
-	// return strconv.FormatInt(size/1024, 10) + "K"
-}
-
-func Trunc(s string, maxlen int) string {
-	if len(s) <= maxlen {
-		return s
-	}
-	return s[:maxlen]
-}
-
-// Figure out the absolute path of our own binary
-func SelfPath() string {
-	path, err := exec.LookPath(os.Args[0])
-	if err != nil {
-		panic(err)
-	}
-	path, err = filepath.Abs(path)
-	if err != nil {
-		panic(err)
-	}
-	return path
-}
-
-type nopWriter struct {
-}
-
-func (w *nopWriter) Write(buf []byte) (int, error) {
-	return len(buf), nil
-}
-
-type nopWriteCloser struct {
-	io.Writer
-}
-
-func (w *nopWriteCloser) Close() error { return nil }
-
-func NopWriteCloser(w io.Writer) io.WriteCloser {
-	return &nopWriteCloser{w}
-}
-
-type bufReader struct {
-	buf    *bytes.Buffer
-	reader io.Reader
-	err    error
-	l      sync.Mutex
-	wait   sync.Cond
-}
-
-func newBufReader(r io.Reader) *bufReader {
-	reader := &bufReader{
-		buf:    &bytes.Buffer{},
-		reader: r,
-	}
-	reader.wait.L = &reader.l
-	go reader.drain()
-	return reader
-}
-
-func (r *bufReader) drain() {
-	buf := make([]byte, 1024)
-	for {
-		n, err := r.reader.Read(buf)
-		r.l.Lock()
-		if err != nil {
-			r.err = err
-		} else {
-			r.buf.Write(buf[0:n])
-		}
-		r.wait.Signal()
-		r.l.Unlock()
-		if err != nil {
-			break
-		}
-	}
-}
-
-func (r *bufReader) Read(p []byte) (n int, err error) {
-	r.l.Lock()
-	defer r.l.Unlock()
-	for {
-		n, err = r.buf.Read(p)
-		if n > 0 {
-			return n, err
-		}
-		if r.err != nil {
-			return 0, r.err
-		}
-		r.wait.Wait()
-	}
-	panic("unreachable")
-}
-
-func (r *bufReader) Close() error {
-	closer, ok := r.reader.(io.ReadCloser)
-	if !ok {
-		return nil
-	}
-	return closer.Close()
-}
-
-type writeBroadcaster struct {
-	mu      sync.Mutex
-	writers map[io.WriteCloser]struct{}
-}
-
-func (w *writeBroadcaster) AddWriter(writer io.WriteCloser) {
-	w.mu.Lock()
-	w.writers[writer] = struct{}{}
-	w.mu.Unlock()
-}
-
-// FIXME: Is that function used?
-// FIXME: This relies on the concrete writer type used having equality operator
-func (w *writeBroadcaster) RemoveWriter(writer io.WriteCloser) {
-	w.mu.Lock()
-	delete(w.writers, writer)
-	w.mu.Unlock()
-}
-
-func (w *writeBroadcaster) Write(p []byte) (n int, err error) {
-	w.mu.Lock()
-	defer w.mu.Unlock()
-	for writer := range w.writers {
-		if n, err := writer.Write(p); err != nil || n != len(p) {
-			// On error, evict the writer
-			delete(w.writers, writer)
-		}
-	}
-	return len(p), nil
-}
-
-func (w *writeBroadcaster) CloseWriters() error {
-	w.mu.Lock()
-	defer w.mu.Unlock()
-	for writer := range w.writers {
-		writer.Close()
-	}
-	w.writers = make(map[io.WriteCloser]struct{})
-	return nil
-}
-
-func newWriteBroadcaster() *writeBroadcaster {
-	return &writeBroadcaster{writers: make(map[io.WriteCloser]struct{})}
-}
-
-func getTotalUsedFds() int {
-	if fds, err := ioutil.ReadDir(fmt.Sprintf("/proc/%d/fd", os.Getpid())); err != nil {
-		Debugf("Error opening /proc/%d/fd: %s", os.Getpid(), err)
-	} else {
-		return len(fds)
-	}
-	return -1
-}
-
-// TruncIndex allows the retrieval of string identifiers by any of their unique prefixes.
-// This is used to retrieve image and container IDs by more convenient shorthand prefixes.
-type TruncIndex struct {
-	index *suffixarray.Index
-	ids   map[string]bool
-	bytes []byte
-}
-
-func NewTruncIndex() *TruncIndex {
-	return &TruncIndex{
-		index: suffixarray.New([]byte{' '}),
-		ids:   make(map[string]bool),
-		bytes: []byte{' '},
-	}
-}
-
-func (idx *TruncIndex) Add(id string) error {
-	if strings.Contains(id, " ") {
-		return fmt.Errorf("Illegal character: ' '")
-	}
-	if _, exists := idx.ids[id]; exists {
-		return fmt.Errorf("Id already exists: %s", id)
-	}
-	idx.ids[id] = true
-	idx.bytes = append(idx.bytes, []byte(id+" ")...)
-	idx.index = suffixarray.New(idx.bytes)
-	return nil
-}
-
-func (idx *TruncIndex) Delete(id string) error {
-	if _, exists := idx.ids[id]; !exists {
-		return fmt.Errorf("No such id: %s", id)
-	}
-	before, after, err := idx.lookup(id)
-	if err != nil {
-		return err
-	}
-	delete(idx.ids, id)
-	idx.bytes = append(idx.bytes[:before], idx.bytes[after:]...)
-	idx.index = suffixarray.New(idx.bytes)
-	return nil
-}
-
-func (idx *TruncIndex) lookup(s string) (int, int, error) {
-	offsets := idx.index.Lookup([]byte(" "+s), -1)
-	//log.Printf("lookup(%s): %v (index bytes: '%s')\n", s, offsets, idx.index.Bytes())
-	if offsets == nil || len(offsets) == 0 || len(offsets) > 1 {
-		return -1, -1, fmt.Errorf("No such id: %s", s)
-	}
-	offsetBefore := offsets[0] + 1
-	offsetAfter := offsetBefore + strings.Index(string(idx.bytes[offsetBefore:]), " ")
-	return offsetBefore, offsetAfter, nil
-}
-
-func (idx *TruncIndex) Get(s string) (string, error) {
-	before, after, err := idx.lookup(s)
-	//log.Printf("Get(%s) bytes=|%s| before=|%d| after=|%d|\n", s, idx.bytes, before, after)
-	if err != nil {
-		return "", err
-	}
-	return string(idx.bytes[before:after]), err
-}
-
-// TruncateId returns a shorthand version of a string identifier for convenience.
-// A collision with other shorthands is very unlikely, but possible.
-// In case of a collision a lookup with TruncIndex.Get() will fail, and the caller
-// will need to use a langer prefix, or the full-length Id.
-func TruncateId(id string) string {
-	shortLen := 12
-	if len(id) < shortLen {
-		shortLen = len(id)
-	}
-	return id[:shortLen]
-}
-
-// Code c/c from io.Copy() modified to handle escape sequence
-func CopyEscapable(dst io.Writer, src io.ReadCloser) (written int64, err error) {
-	buf := make([]byte, 32*1024)
-	for {
-		nr, er := src.Read(buf)
-		if nr > 0 {
-			// ---- Docker addition
-			// char 16 is C-p
-			if nr == 1 && buf[0] == 16 {
-				nr, er = src.Read(buf)
-				// char 17 is C-q
-				if nr == 1 && buf[0] == 17 {
-					if err := src.Close(); err != nil {
-						return 0, err
-					}
-					return 0, io.EOF
-				}
-			}
-			// ---- End of docker
-			nw, ew := dst.Write(buf[0:nr])
-			if nw > 0 {
-				written += int64(nw)
-			}
-			if ew != nil {
-				err = ew
-				break
-			}
-			if nr != nw {
-				err = io.ErrShortWrite
-				break
-			}
-		}
-		if er == io.EOF {
-			break
-		}
-		if er != nil {
-			err = er
-			break
-		}
-	}
-	return written, err
-}
-
-func SetRawTerminal() (*term.State, error) {
-	oldState, err := term.MakeRaw(int(os.Stdin.Fd()))
-	if err != nil {
-		return nil, err
-	}
-	c := make(chan os.Signal, 1)
-	signal.Notify(c, os.Interrupt)
-	go func() {
-		_ = <-c
-		term.Restore(int(os.Stdin.Fd()), oldState)
-		os.Exit(0)
-	}()
-	return oldState, err
-}
-
-func RestoreTerminal(state *term.State) {
-	term.Restore(int(os.Stdin.Fd()), state)
-}
-
-func HashData(src io.Reader) (string, error) {
-	h := sha256.New()
-	if _, err := io.Copy(h, src); err != nil {
-		return "", err
-	}
-	return "sha256:" + hex.EncodeToString(h.Sum(nil)), nil
-}
-
-type KernelVersionInfo struct {
-	Kernel int
-	Major  int
-	Minor  int
-	Flavor string
-}
-
-// FIXME: this doens't build on Darwin
-func GetKernelVersion() (*KernelVersionInfo, error) {
-	return getKernelVersion()
-}
-
-func (k *KernelVersionInfo) String() string {
-	flavor := ""
-	if len(k.Flavor) > 0 {
-		flavor = fmt.Sprintf("-%s", k.Flavor)
-	}
-	return fmt.Sprintf("%d.%d.%d%s", k.Kernel, k.Major, k.Minor, flavor)
-}
-
-// Compare two KernelVersionInfo struct.
-// Returns -1 if a < b, = if a == b, 1 it a > b
-func CompareKernelVersion(a, b *KernelVersionInfo) int {
-	if a.Kernel < b.Kernel {
-		return -1
-	} else if a.Kernel > b.Kernel {
-		return 1
-	}
-
-	if a.Major < b.Major {
-		return -1
-	} else if a.Major > b.Major {
-		return 1
-	}
-
-	if a.Minor < b.Minor {
-		return -1
-	} else if a.Minor > b.Minor {
-		return 1
-	}
-
-	return 0
-}
-
-func FindCgroupMountpoint(cgroupType string) (string, error) {
-	output, err := ioutil.ReadFile("/proc/mounts")
-	if err != nil {
-		return "", err
-	}
-
-	// /proc/mounts has 6 fields per line, one mount per line, e.g.
-	// cgroup /sys/fs/cgroup/devices cgroup rw,relatime,devices 0 0
-	for _, line := range strings.Split(string(output), "\n") {
-		parts := strings.Split(line, " ")
-		if len(parts) == 6 && parts[2] == "cgroup" {
-			for _, opt := range strings.Split(parts[3], ",") {
-				if opt == cgroupType {
-					return parts[1], nil
-				}
-			}
-		}
-	}
-
-	return "", fmt.Errorf("cgroup mountpoint not found for %s", cgroupType)
-}
-
-=======
->>>>>>> e6e13d6a
 // Compare two Config struct. Do not compare the "Image" nor "Hostname" fields
 // If OpenStdin is set, then it differs
 func CompareConfig(a, b *Config) bool {
