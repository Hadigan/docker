// +build !windows

package main

import (
	"bufio"
	"fmt"
	"io"
	"os/exec"
	"strings"
	"time"

	"github.com/docker/docker/integration-cli/checker"
	"github.com/docker/docker/integration-cli/daemon"
	icmd "github.com/docker/docker/pkg/testutil/cmd"
	"github.com/go-check/check"
)

type logMessage struct {
	err  error
	data []byte
}

func (s *DockerSwarmSuite) TestServiceLogs(c *check.C) {
	d := s.AddDaemon(c, true, true)

	// we have multiple services here for detecting the goroutine issue #28915
	services := map[string]string{
		"TestServiceLogs1": "hello1",
		"TestServiceLogs2": "hello2",
	}

	for name, message := range services {
		out, err := d.Cmd("service", "create", "--name", name, "busybox",
			"sh", "-c", fmt.Sprintf("echo %s; tail -f /dev/null", message))
		c.Assert(err, checker.IsNil)
		c.Assert(strings.TrimSpace(out), checker.Not(checker.Equals), "")
	}

	// make sure task has been deployed.
	waitAndAssert(c, defaultReconciliationTimeout,
		d.CheckRunningTaskImages, checker.DeepEquals,
		map[string]int{"busybox": len(services)})

	for name, message := range services {
		out, err := d.Cmd("service", "logs", name)
		c.Assert(err, checker.IsNil)
		c.Logf("log for %q: %q", name, out)
		c.Assert(out, checker.Contains, message)
	}
}

// countLogLines returns a closure that can be used with waitAndAssert to
// verify that a minimum number of expected container log messages have been
// output.
func countLogLines(d *daemon.Swarm, name string) func(*check.C) (interface{}, check.CommentInterface) {
	return func(c *check.C) (interface{}, check.CommentInterface) {
		result := icmd.RunCmd(d.Command("service", "logs", "-t", name))
		result.Assert(c, icmd.Expected{})
		lines := strings.Split(strings.TrimSpace(result.Stdout()), "\n")
		return len(lines), check.Commentf("output, %q", string(result.Stdout()))
	}
}

func (s *DockerSwarmSuite) TestServiceLogsCompleteness(c *check.C) {
	d := s.AddDaemon(c, true, true)

	name := "TestServiceLogsCompleteness"

	// make a service that prints 6 lines
	out, err := d.Cmd("service", "create", "--name", name, "busybox", "sh", "-c", "for line in $(seq 0 5); do echo log test $line; done; sleep 100000")
	c.Assert(err, checker.IsNil)
	c.Assert(strings.TrimSpace(out), checker.Not(checker.Equals), "")

	// make sure task has been deployed.
	waitAndAssert(c, defaultReconciliationTimeout, d.CheckActiveContainerCount, checker.Equals, 1)
	// and make sure we have all the log lines
	waitAndAssert(c, defaultReconciliationTimeout, countLogLines(d, name), checker.Equals, 6)

	out, err = d.Cmd("service", "logs", name)
	c.Assert(err, checker.IsNil)
	lines := strings.Split(strings.TrimSpace(out), "\n")

	// i have heard anecdotal reports that logs may come back from the engine
	// mis-ordered. if this tests fails, consider the possibility that that
	// might be occurring
	for i, line := range lines {
		c.Assert(line, checker.Contains, fmt.Sprintf("log test %v", i))
	}
}

func (s *DockerSwarmSuite) TestServiceLogsTail(c *check.C) {
	d := s.AddDaemon(c, true, true)

	name := "TestServiceLogsTail"

	// make a service that prints 6 lines
	out, err := d.Cmd("service", "create", "--name", name, "busybox", "sh", "-c", "for line in $(seq 1 6); do echo log test $line; done; sleep 100000")
	c.Assert(err, checker.IsNil)
	c.Assert(strings.TrimSpace(out), checker.Not(checker.Equals), "")

	// make sure task has been deployed.
	waitAndAssert(c, defaultReconciliationTimeout, d.CheckActiveContainerCount, checker.Equals, 1)
	waitAndAssert(c, defaultReconciliationTimeout, countLogLines(d, name), checker.Equals, 6)

	out, err = d.Cmd("service", "logs", "--tail=2", name)
	c.Assert(err, checker.IsNil)
	lines := strings.Split(strings.TrimSpace(out), "\n")

	for i, line := range lines {
		// doing i+5 is hacky but not too fragile, it's good enough. if it flakes something else is wrong
		c.Assert(line, checker.Contains, fmt.Sprintf("log test %v", i+5))
	}
}

func (s *DockerSwarmSuite) TestServiceLogsSince(c *check.C) {
	// See DockerSuite.TestLogsSince, which is where this comes from
	d := s.AddDaemon(c, true, true)

	name := "TestServiceLogsSince"

	out, err := d.Cmd("service", "create", "--name", name, "busybox", "sh", "-c", "for i in $(seq 1 3); do sleep .1; echo log$i; done; sleep 10000000")
	c.Assert(err, checker.IsNil)
	c.Assert(strings.TrimSpace(out), checker.Not(checker.Equals), "")
	waitAndAssert(c, defaultReconciliationTimeout, d.CheckActiveContainerCount, checker.Equals, 1)
	// wait a sec for the logs to come in
	waitAndAssert(c, defaultReconciliationTimeout, countLogLines(d, name), checker.Equals, 3)

	out, err = d.Cmd("service", "logs", "-t", name)
	c.Assert(err, checker.IsNil)

	log2Line := strings.Split(strings.Split(out, "\n")[1], " ")
	t, err := time.Parse(time.RFC3339Nano, log2Line[0]) // timestamp log2 is written
	c.Assert(err, checker.IsNil)
	u := t.Add(50 * time.Millisecond) // add .05s so log1 & log2 don't show up
	since := u.Format(time.RFC3339Nano)

	out, err = d.Cmd("service", "logs", "-t", fmt.Sprintf("--since=%v", since), name)
	c.Assert(err, checker.IsNil)

	unexpected := []string{"log1", "log2"}
	expected := []string{"log3"}
	for _, v := range unexpected {
		c.Assert(out, checker.Not(checker.Contains), v, check.Commentf("unexpected log message returned, since=%v", u))
	}
	for _, v := range expected {
		c.Assert(out, checker.Contains, v, check.Commentf("expected log message %v, was not present, since=%v", u))
	}
}

func (s *DockerSwarmSuite) TestServiceLogsFollow(c *check.C) {
	d := s.AddDaemon(c, true, true)

	name := "TestServiceLogsFollow"

	out, err := d.Cmd("service", "create", "--name", name, "busybox", "sh", "-c", "while true; do echo log test; sleep 0.1; done")
	c.Assert(err, checker.IsNil)
	c.Assert(strings.TrimSpace(out), checker.Not(checker.Equals), "")

	// make sure task has been deployed.
	waitAndAssert(c, defaultReconciliationTimeout, d.CheckActiveContainerCount, checker.Equals, 1)

	args := []string{"service", "logs", "-f", name}
	cmd := exec.Command(dockerBinary, d.PrependHostArg(args)...)
	r, w := io.Pipe()
	cmd.Stdout = w
	cmd.Stderr = w
	c.Assert(cmd.Start(), checker.IsNil)

	// Make sure pipe is written to
	ch := make(chan *logMessage)
	done := make(chan struct{})
	go func() {
		reader := bufio.NewReader(r)
		for {
			msg := &logMessage{}
			msg.data, _, msg.err = reader.ReadLine()
			select {
			case ch <- msg:
			case <-done:
				return
			}
		}
	}()

	for i := 0; i < 3; i++ {
		msg := <-ch
		c.Assert(msg.err, checker.IsNil)
		c.Assert(string(msg.data), checker.Contains, "log test")
	}
	close(done)

	c.Assert(cmd.Process.Kill(), checker.IsNil)
}

func (s *DockerSwarmSuite) TestServiceLogsTaskLogs(c *check.C) {
	d := s.AddDaemon(c, true, true)

	name := "TestServicelogsTaskLogs"
	replicas := 2

	result := icmd.RunCmd(d.Command(
		// create a service with the name
		"service", "create", "--name", name,
		// which has some number of replicas
		fmt.Sprintf("--replicas=%v", replicas),
		// which has this the task id as an environment variable templated in
		"--env", "TASK={{.Task.ID}}",
		// and runs this command to print exaclty 6 logs lines
		"busybox", "sh", "-c", "for line in $(seq 0 5); do echo $TASK log test $line; done; sleep 100000",
	))
	result.Assert(c, icmd.Expected{})
	// ^^ verify that we get no error
	// then verify that we have an id in stdout
	id := strings.TrimSpace(result.Stdout())
	c.Assert(id, checker.Not(checker.Equals), "")
	// so, right here, we're basically inspecting by id and returning only
	// the ID. if they don't match, the service doesn't exist.
	result = icmd.RunCmd(d.Command("service", "inspect", "--format=\"{{.ID}}\"", id))
	result.Assert(c, icmd.Expected{Out: id})

	// make sure task has been deployed.
	waitAndAssert(c, defaultReconciliationTimeout, d.CheckActiveContainerCount, checker.Equals, replicas)
	waitAndAssert(c, defaultReconciliationTimeout, countLogLines(d, name), checker.Equals, 6*replicas)

	// get the task ids
	result = icmd.RunCmd(d.Command("service", "ps", "-q", name))
	result.Assert(c, icmd.Expected{})
	// make sure we have two tasks
	taskIDs := strings.Split(strings.TrimSpace(result.Stdout()), "\n")
	c.Assert(taskIDs, checker.HasLen, replicas)

	for _, taskID := range taskIDs {
		c.Logf("checking task %v", taskID)
		result := icmd.RunCmd(d.Command("service", "logs", taskID))
		result.Assert(c, icmd.Expected{})
		lines := strings.Split(strings.TrimSpace(result.Stdout()), "\n")

		c.Logf("checking messages for %v", taskID)
		for i, line := range lines {
			// make sure the message is in order
			c.Assert(line, checker.Contains, fmt.Sprintf("log test %v", i))
			// make sure it contains the task id
			c.Assert(line, checker.Contains, taskID)
		}
	}
}

func (s *DockerSwarmSuite) TestServiceLogsTTY(c *check.C) {
	d := s.AddDaemon(c, true, true)

	name := "TestServiceLogsTTY"

	result := icmd.RunCmd(d.Command(
		// create a service
		"service", "create",
		// name it $name
		"--name", name,
		// use a TTY
		"-t",
		// busybox image, shell string
		"busybox", "sh", "-c",
		// echo to stdout and stderr
		"echo out; (echo err 1>&2); sleep 10000",
	))

	result.Assert(c, icmd.Expected{})
	id := strings.TrimSpace(result.Stdout())
	c.Assert(id, checker.Not(checker.Equals), "")
	// so, right here, we're basically inspecting by id and returning only
	// the ID. if they don't match, the service doesn't exist.
	result = icmd.RunCmd(d.Command("service", "inspect", "--format=\"{{.ID}}\"", id))
	result.Assert(c, icmd.Expected{Out: id})

	// make sure task has been deployed.
	waitAndAssert(c, defaultReconciliationTimeout, d.CheckActiveContainerCount, checker.Equals, 1)
	// and make sure we have all the log lines
	waitAndAssert(c, defaultReconciliationTimeout, countLogLines(d, name), checker.Equals, 2)

	cmd := d.Command("service", "logs", name)
	result = icmd.RunCmd(cmd)
	// for some reason there is carriage return in the output. i think this is
	// just expected.
<<<<<<< HEAD
	c.Assert(result, icmd.Matches, icmd.Expected{Out: "out\r\nerr\r\n"})
}

func (s *DockerSwarmSuite) TestServiceLogsNoHangDeletedContainer(c *check.C) {
	d := s.AddDaemon(c, true, true)

	name := "TestServiceLogsNoHangDeletedContainer"

	result := icmd.RunCmd(d.Command(
		// create a service
		"service", "create",
		// name it $name
		"--name", name,
		// busybox image, shell string
		"busybox", "sh", "-c",
		// echo to stdout and stderr
		"while true; do echo line; sleep 2; done",
	))

	// confirm that the command succeeded
	c.Assert(result, icmd.Matches, icmd.Expected{})
	// get the service id
	id := strings.TrimSpace(result.Stdout())
	c.Assert(id, checker.Not(checker.Equals), "")

	// make sure task has been deployed.
	waitAndAssert(c, defaultReconciliationTimeout, d.CheckActiveContainerCount, checker.Equals, 1)
	// and make sure we have all the log lines
	waitAndAssert(c, defaultReconciliationTimeout, countLogLines(d, name), checker.Equals, 2)

	// now find and nuke the container
	result = icmd.RunCmd(d.Command("ps", "-q"))
	containerID := strings.TrimSpace(result.Stdout())
	c.Assert(containerID, checker.Not(checker.Equals), "")
	result = icmd.RunCmd(d.Command("stop", containerID))
	c.Assert(result, icmd.Matches, icmd.Expected{Out: containerID})
	result = icmd.RunCmd(d.Command("rm", containerID))
	c.Assert(result, icmd.Matches, icmd.Expected{Out: containerID})

	// run logs. use tail 2 to make sure we don't try to get a bunch of logs
	// somehow and slow down execution time
	cmd := d.Command("service", "logs", "--tail", "2", id)
	// start the command and then wait for it to finish with a 3 second timeout
	result = icmd.StartCmd(cmd)
	result = icmd.WaitOnCmd(3*time.Second, result)

	// then, assert that the result matches expected. if the command timed out,
	// if the command is timed out, result.Timeout will be true, but the
	// Expected defaults to false
	c.Assert(result, icmd.Matches, icmd.Expected{})
=======
	c.Assert(result, icmd.Matches, icmd.Expected{Out: "out\nerr\n"})
>>>>>>> 005506d3
}<|MERGE_RESOLUTION|>--- conflicted
+++ resolved
@@ -281,8 +281,7 @@
 	result = icmd.RunCmd(cmd)
 	// for some reason there is carriage return in the output. i think this is
 	// just expected.
-<<<<<<< HEAD
-	c.Assert(result, icmd.Matches, icmd.Expected{Out: "out\r\nerr\r\n"})
+	c.Assert(result, icmd.Matches, icmd.Expected{Out: "out\nerr\n"})
 }
 
 func (s *DockerSwarmSuite) TestServiceLogsNoHangDeletedContainer(c *check.C) {
@@ -332,7 +331,4 @@
 	// if the command is timed out, result.Timeout will be true, but the
 	// Expected defaults to false
 	c.Assert(result, icmd.Matches, icmd.Expected{})
-=======
-	c.Assert(result, icmd.Matches, icmd.Expected{Out: "out\nerr\n"})
->>>>>>> 005506d3
 }